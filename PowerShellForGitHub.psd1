--- conflicted
+++ resolved
@@ -1,321 +1,318 @@
-# Copyright (c) Microsoft Corporation. All rights reserved.
-# Licensed under the MIT License.
-
-@{
-    GUID = '9e8dfd44-f782-445a-883c-70614f71519c'
-    Author = 'Microsoft Corporation'
-    CompanyName = 'Microsoft Corporation'
-    Copyright = 'Copyright (C) Microsoft Corporation.  All rights reserved.'
-
-    ModuleVersion = '0.16.1'
-    Description = 'PowerShell wrapper for GitHub API'
-
-    # Script module or binary module file associated with this manifest.
-    RootModule = 'PowerShellForGitHub.psm1'
-
-    # Format files (.ps1xml) to be loaded when importing this module
-    FormatsToProcess = @(
-        'Formatters/GitHubBranches.Format.ps1xml',
-<<<<<<< HEAD
-        'Formatters/GitHubCodespaces.Format.ps1xml',
-=======
-        'Formatters/GitHubDeployments.Format.ps1xml',
->>>>>>> dd844e5e
-        'Formatters/GitHubGistComments.Format.ps1xml',
-        'Formatters/GitHubGists.Format.ps1xml',
-        'Formatters/GitHubReleases.Format.ps1xml'
-        'Formatters/GitHubRepositories.Format.ps1xml'
-        'Formatters/GitHubTeams.Format.ps1xml'
-    )
-
-    # Modules to import as nested modules of the module specified in RootModule/ModuleToProcess
-    NestedModules = @(
-        # Ideally this list would be kept completely alphabetical, but other scripts (like
-        # GitHubConfiguration.ps1) depend on some of the code in Helpers being around at load time.
-        'Helpers.ps1',
-        'GitHubConfiguration.ps1',
-
-        'GitHubAnalytics.ps1',
-        'GitHubAssignees.ps1',
-        'GitHubBranches.ps1',
-        'GitHubCodespaces.ps1',
-        'GitHubCore.ps1',
-        'GitHubContents.ps1',
-        'GitHubEvents.ps1',
-        'GitHubGistComments.ps1',
-        'GitHubGists.ps1',
-        'GitHubGraphQl.ps1',
-        'GitHubIssueComments.ps1',
-        'GitHubIssues.ps1',
-        'GitHubLabels.ps1',
-        'GitHubMilestones.ps1',
-        'GitHubMiscellaneous.ps1',
-        'GitHubOrganizations.ps1',
-        'GitHubProjects.ps1',
-        'GitHubProjectCards.ps1',
-        'GitHubProjectColumns.ps1',
-        'GitHubPullRequests.ps1',
-        'GitHubReactions.ps1',
-        'GitHubReleases.ps1',
-        'GitHubRepositories.ps1',
-        'GitHubRepositoryForks.ps1',
-        'GitHubRepositoryTraffic.ps1',
-        'GitHubTeams.ps1',
-        'GitHubUsers.ps1',
-        'GitHubDeployments.ps1',
-        'Telemetry.ps1',
-        'UpdateCheck.ps1')
-
-    # Minimum version of the Windows PowerShell engine required by this module
-    PowerShellVersion = '4.0'
-
-    # Functions to export from this module
-    FunctionsToExport = @(
-        'Add-GitHubAssignee',
-        'Add-GitHubIssueLabel',
-        'Add-GitHubGistStar',
-        'Backup-GitHubConfiguration',
-        'Clear-GitHubAuthentication',
-        'ConvertFrom-GitHubMarkdown',
-        'Copy-GitHubGist',
-        'Disable-GitHubRepositorySecurityFix',
-        'Disable-GitHubRepositoryVulnerabilityAlert',
-        'Enable-GitHubRepositorySecurityFix',
-        'Enable-GitHubRepositoryVulnerabilityAlert',
-        'Get-GitHubAssignee',
-        'Get-GitHubCloneTraffic',
-        'Get-GitHubCodeOfConduct',
-        'Get-GitHubCodespace',
-        'Get-GitHubConfiguration',
-        'Get-GitHubContent',
-        'Get-GitHubDeploymentEnvironment',
-        'Get-GitHubEmoji',
-        'Get-GitHubEvent',
-        'Get-GitHubGist',
-        'Get-GitHubGistComment',
-        'Get-GitHubGitIgnore',
-        'Get-GitHubIssue',
-        'Get-GitHubIssueComment',
-        'Get-GitHubIssueTimeline',
-        'Get-GitHubLabel',
-        'Get-GitHubLicense',
-        'Get-GitHubMilestone',
-        'Get-GitHubOrganizationMember',
-        'Get-GitHubPathTraffic',
-        'Get-GitHubProject',
-        'Get-GitHubProjectCard',
-        'Get-GitHubProjectColumn',
-        'Get-GitHubPullRequest',
-        'Get-GitHubRateLimit',
-        'Get-GitHubReaction',
-        'Get-GitHubReferrerTraffic',
-        'Get-GitHubRelease',
-        'Get-GitHubReleaseAsset',
-        'Get-GitHubRepository',
-        'Get-GitHubRepositoryActionsPermission',
-        'Get-GitHubRepositoryBranch',
-        'Get-GitHubRepositoryBranchPatternProtectionRule',
-        'Get-GitHubRepositoryBranchProtectionRule',
-        'Get-GitHubRepositoryCollaborator',
-        'Get-GitHubRepositoryContributor',
-        'Get-GitHubRepositoryFork',
-        'Get-GitHubRepositoryLanguage',
-        'Get-GitHubRepositoryTag',
-        'Get-GitHubRepositoryTeamPermission',
-        'Get-GitHubRepositoryTopic',
-        'Get-GitHubRepositoryUniqueContributor',
-        'Get-GitHubTeam',
-        'Get-GitHubTeamMember',
-        'Get-GitHubUser',
-        'Get-GitHubUserContextualInformation',
-        'Get-GitHubViewTraffic',
-        'Group-GitHubIssue',
-        'Group-GitHubPullRequest',
-        'Initialize-GitHubLabel',
-        'Invoke-GHGraphQl',
-        'Invoke-GHRestMethod',
-        'Invoke-GHRestMethodMultipleResult',
-        'Join-GitHubUri',
-        'Lock-GitHubIssue',
-        'Move-GitHubProjectCard',
-        'Move-GitHubProjectColumn',
-        'Move-GitHubRepositoryOwnership',
-        'New-GitHubDeploymentEnvironment',
-        'New-GitHubGist',
-        'New-GitHubGistComment',
-        'New-GitHubIssue',
-        'New-GitHubIssueComment',
-        'New-GitHubLabel',
-        'New-GitHubMilestone',
-        'New-GitHubProject',
-        'New-GitHubProjectCard',
-        'New-GitHubProjectColumn',
-        'New-GitHubPullRequest',
-        'New-GitHubRelease',
-        'New-GitHubReleaseAsset',
-        'New-GitHubRepository',
-        'New-GitHubRepositoryFromTemplate',
-        'New-GitHubRepositoryBranch',
-        'New-GitHubRepositoryBranchPatternProtectionRule',
-        'New-GitHubRepositoryBranchProtectionRule',
-        'New-GitHubRepositoryFork',
-        'New-GitHubTeam',
-        'Remove-GitHubAssignee',
-        'Remove-GitHubComment',
-        'Remove-GitHubDeploymentEnvironment'
-        'Remove-GitHubGist',
-        'Remove-GitHubGistComment',
-        'Remove-GitHubGistFile',
-        'Remove-GitHubGistStar',
-        'Remove-GitHubIssueComment',
-        'Remove-GitHubIssueLabel',
-        'Remove-GitHubLabel',
-        'Remove-GitHubMilestone',
-        'Remove-GitHubProject',
-        'Remove-GitHubProjectCard',
-        'Remove-GitHubProjectColumn',
-        'Remove-GitHubReaction',
-        'Remove-GitHubRelease',
-        'Remove-GitHubReleaseAsset',
-        'Remove-GitHubRepository',
-        'Remove-GitHubRepositoryBranch'
-        'Remove-GitHubRepositoryBranchPatternProtectionRule',
-        'Remove-GitHubRepositoryBranchProtectionRule',
-        'Remove-GitHubRepositoryTeamPermission',
-        'Remove-GitHubTeam',
-        'Rename-GitHubGistFile',
-        'Rename-GitHubRepository',
-        'Rename-GitHubTeam',
-        'Reset-GitHubConfiguration',
-        'Restore-GitHubConfiguration',
-        'Set-GitHubAuthentication',
-        'Set-GitHubConfiguration',
-        'Set-GitHubContent',
-        'Set-GitHubGist',
-        'Set-GitHubGistComment',
-        'Set-GitHubGistFile',
-        'Set-GitHubGistStar',
-        'Set-GitHubIssue',
-        'Set-GitHubIssueComment',
-        'Set-GitHubIssueLabel',
-        'Set-GitHubLabel',
-        'Set-GitHubMilestone',
-        'Set-GitHubProfile',
-        'Set-GitHubProject',
-        'Set-GitHubProjectCard',
-        'Set-GitHubProjectColumn',
-        'Set-GitHubReaction',
-        'Set-GitHubRelease',
-        'Set-GitHubReleaseAsset',
-        'Set-GitHubRepository',
-        'Set-GitHubRepositoryActionsPermission',
-        'Set-GitHubRepositoryTeamPermission',
-        'Set-GitHubRepositoryTopic',
-        'Set-GitHubTeam',
-        'Split-GitHubUri',
-        'Start-GitHubCodespace',
-        'Stop-GitHubCodespace',
-        'Test-GitHubAssignee',
-        'Test-GitHubAuthenticationConfigured',
-        'Test-GitHubGistStar',
-        'Test-GitHubOrganizationMember',
-        'Test-GitHubRepositoryVulnerabilityAlert',
-        'Unlock-GitHubIssue'
-    )
-
-    AliasesToExport = @(
-        'Add-GitHubGistFile',
-        'Delete-GitHubAsset',
-        'Delete-GitHubBranch',
-        'Delete-GitHubComment',
-        'Delete-GitHubDeploymentEnvironment',
-        'Delete-GitHubGist',
-        'Delete-GitHubGistComment',
-        'Delete-GitHubGistFile',
-        'Delete-GitHubIssueComment',
-        'Delete-GitHubLabel',
-        'Delete-GitHubMilestone',
-        'Delete-GitHubProject',
-        'Delete-GitHubProjectCard',
-        'Delete-GitHubProjectColumn'
-        'Delete-GitHubReaction',
-        'Delete-GitHubRelease',
-        'Delete-GitHubReleaseAsset',
-        'Delete-GitHubRepository',
-        'Delete-GitHubRepositoryBranch',
-        'Delete-GitHubRepositoryBranchPatternProtectionRule',
-        'Delete-GitHubRepositoryBranchProtectionRule',
-        'Delete-GitHubRepositoryTeamPermission',
-        'Delete-GitHubTeam',
-        'Fork-GitHubGist',
-        'Get-GitHubAsset',
-        'Get-GitHubBranch',
-        'Get-GitHubComment',
-        'New-GitHubAsset',
-        'New-GitHubAssignee',
-        'New-GitHubBranch',
-        'New-GitHubComment',
-        'Remove-GitHubAsset',
-        'Remove-GitHubBranch'
-        'Remove-GitHubComment',
-        'Set-GitHubAsset',
-        'Set-GitHubComment',
-        'Set-GitHubDeploymentEnvironment',
-        'Star-GitHubGist',
-        'Transfer-GitHubRepositoryOwnership'
-        'Unstar-GitHubGist'
-        'Update-GitHubIssue',
-        'Update-GitHubLabel',
-        'Update-GitHubCurrentUser',
-        'Update-GitHubRepository'
-    )
-
-    # Cmdlets to export from this module
-    # CmdletsToExport = '*'
-
-    # Variables to export from this module
-    # VariablesToExport = '*'
-
-    # Private data to pass to the module specified in RootModule/ModuleToProcess. This may also contain a PSData hashtable with additional module metadata used by PowerShell.
-    PrivateData = @{
-
-        PSData = @{
-
-            # Tags applied to this module. These help with module discovery in online galleries.
-            Tags = @('GitHub', 'API', 'PowerShell')
-
-            # A URL to the license for this module.
-            LicenseUri = 'https://aka.ms/PowerShellForGitHub_License'
-
-            # A URL to the main website for this project.
-            ProjectUri = 'https://aka.ms/PowerShellForGitHub'
-
-            # A URL to an icon representing this module.
-            # IconUri = ''
-
-            # ReleaseNotes of this module
-            ReleaseNotes = 'https://github.com/microsoft/PowerShellForGitHub/blob/master/CHANGELOG.md'
-        }
-    }
-
-    # Default prefix for commands exported from this module. Override the default prefix using Import-Module -Prefix.
-    # DefaultCommandPrefix = 'GH'
-
-    # Modules that must be imported into the global environment prior to importing this module
-    # RequiredModules = @()
-
-    # Assemblies that must be loaded prior to importing this module
-    # RequiredAssemblies = @()
-
-    # Script files (.ps1) that are run in the caller's environment prior to importing this module.
-    # ScriptsToProcess = @()
-
-    # List of all modules packaged with this module
-    # ModuleList = @()
-
-    # List of all files packaged with this module
-    # FileList = @()
-
-    # HelpInfo URI of this module
-    # HelpInfoURI = ''
-}
+# Copyright (c) Microsoft Corporation. All rights reserved.
+# Licensed under the MIT License.
+
+@{
+    GUID = '9e8dfd44-f782-445a-883c-70614f71519c'
+    Author = 'Microsoft Corporation'
+    CompanyName = 'Microsoft Corporation'
+    Copyright = 'Copyright (C) Microsoft Corporation.  All rights reserved.'
+
+    ModuleVersion = '0.16.1'
+    Description = 'PowerShell wrapper for GitHub API'
+
+    # Script module or binary module file associated with this manifest.
+    RootModule = 'PowerShellForGitHub.psm1'
+
+    # Format files (.ps1xml) to be loaded when importing this module
+    FormatsToProcess = @(
+        'Formatters/GitHubBranches.Format.ps1xml',
+        'Formatters/GitHubCodespaces.Format.ps1xml',
+        'Formatters/GitHubDeployments.Format.ps1xml',
+        'Formatters/GitHubGistComments.Format.ps1xml',
+        'Formatters/GitHubGists.Format.ps1xml',
+        'Formatters/GitHubReleases.Format.ps1xml'
+        'Formatters/GitHubRepositories.Format.ps1xml'
+        'Formatters/GitHubTeams.Format.ps1xml'
+    )
+
+    # Modules to import as nested modules of the module specified in RootModule/ModuleToProcess
+    NestedModules = @(
+        # Ideally this list would be kept completely alphabetical, but other scripts (like
+        # GitHubConfiguration.ps1) depend on some of the code in Helpers being around at load time.
+        'Helpers.ps1',
+        'GitHubConfiguration.ps1',
+
+        'GitHubAnalytics.ps1',
+        'GitHubAssignees.ps1',
+        'GitHubBranches.ps1',
+        'GitHubCodespaces.ps1',
+        'GitHubCore.ps1',
+        'GitHubContents.ps1',
+        'GitHubEvents.ps1',
+        'GitHubGistComments.ps1',
+        'GitHubGists.ps1',
+        'GitHubGraphQl.ps1',
+        'GitHubIssueComments.ps1',
+        'GitHubIssues.ps1',
+        'GitHubLabels.ps1',
+        'GitHubMilestones.ps1',
+        'GitHubMiscellaneous.ps1',
+        'GitHubOrganizations.ps1',
+        'GitHubProjects.ps1',
+        'GitHubProjectCards.ps1',
+        'GitHubProjectColumns.ps1',
+        'GitHubPullRequests.ps1',
+        'GitHubReactions.ps1',
+        'GitHubReleases.ps1',
+        'GitHubRepositories.ps1',
+        'GitHubRepositoryForks.ps1',
+        'GitHubRepositoryTraffic.ps1',
+        'GitHubTeams.ps1',
+        'GitHubUsers.ps1',
+        'GitHubDeployments.ps1',
+        'Telemetry.ps1',
+        'UpdateCheck.ps1')
+
+    # Minimum version of the Windows PowerShell engine required by this module
+    PowerShellVersion = '4.0'
+
+    # Functions to export from this module
+    FunctionsToExport = @(
+        'Add-GitHubAssignee',
+        'Add-GitHubIssueLabel',
+        'Add-GitHubGistStar',
+        'Backup-GitHubConfiguration',
+        'Clear-GitHubAuthentication',
+        'ConvertFrom-GitHubMarkdown',
+        'Copy-GitHubGist',
+        'Disable-GitHubRepositorySecurityFix',
+        'Disable-GitHubRepositoryVulnerabilityAlert',
+        'Enable-GitHubRepositorySecurityFix',
+        'Enable-GitHubRepositoryVulnerabilityAlert',
+        'Get-GitHubAssignee',
+        'Get-GitHubCloneTraffic',
+        'Get-GitHubCodeOfConduct',
+        'Get-GitHubCodespace',
+        'Get-GitHubConfiguration',
+        'Get-GitHubContent',
+        'Get-GitHubDeploymentEnvironment',
+        'Get-GitHubEmoji',
+        'Get-GitHubEvent',
+        'Get-GitHubGist',
+        'Get-GitHubGistComment',
+        'Get-GitHubGitIgnore',
+        'Get-GitHubIssue',
+        'Get-GitHubIssueComment',
+        'Get-GitHubIssueTimeline',
+        'Get-GitHubLabel',
+        'Get-GitHubLicense',
+        'Get-GitHubMilestone',
+        'Get-GitHubOrganizationMember',
+        'Get-GitHubPathTraffic',
+        'Get-GitHubProject',
+        'Get-GitHubProjectCard',
+        'Get-GitHubProjectColumn',
+        'Get-GitHubPullRequest',
+        'Get-GitHubRateLimit',
+        'Get-GitHubReaction',
+        'Get-GitHubReferrerTraffic',
+        'Get-GitHubRelease',
+        'Get-GitHubReleaseAsset',
+        'Get-GitHubRepository',
+        'Get-GitHubRepositoryActionsPermission',
+        'Get-GitHubRepositoryBranch',
+        'Get-GitHubRepositoryBranchPatternProtectionRule',
+        'Get-GitHubRepositoryBranchProtectionRule',
+        'Get-GitHubRepositoryCollaborator',
+        'Get-GitHubRepositoryContributor',
+        'Get-GitHubRepositoryFork',
+        'Get-GitHubRepositoryLanguage',
+        'Get-GitHubRepositoryTag',
+        'Get-GitHubRepositoryTeamPermission',
+        'Get-GitHubRepositoryTopic',
+        'Get-GitHubRepositoryUniqueContributor',
+        'Get-GitHubTeam',
+        'Get-GitHubTeamMember',
+        'Get-GitHubUser',
+        'Get-GitHubUserContextualInformation',
+        'Get-GitHubViewTraffic',
+        'Group-GitHubIssue',
+        'Group-GitHubPullRequest',
+        'Initialize-GitHubLabel',
+        'Invoke-GHGraphQl',
+        'Invoke-GHRestMethod',
+        'Invoke-GHRestMethodMultipleResult',
+        'Join-GitHubUri',
+        'Lock-GitHubIssue',
+        'Move-GitHubProjectCard',
+        'Move-GitHubProjectColumn',
+        'Move-GitHubRepositoryOwnership',
+        'New-GitHubDeploymentEnvironment',
+        'New-GitHubGist',
+        'New-GitHubGistComment',
+        'New-GitHubIssue',
+        'New-GitHubIssueComment',
+        'New-GitHubLabel',
+        'New-GitHubMilestone',
+        'New-GitHubProject',
+        'New-GitHubProjectCard',
+        'New-GitHubProjectColumn',
+        'New-GitHubPullRequest',
+        'New-GitHubRelease',
+        'New-GitHubReleaseAsset',
+        'New-GitHubRepository',
+        'New-GitHubRepositoryFromTemplate',
+        'New-GitHubRepositoryBranch',
+        'New-GitHubRepositoryBranchPatternProtectionRule',
+        'New-GitHubRepositoryBranchProtectionRule',
+        'New-GitHubRepositoryFork',
+        'New-GitHubTeam',
+        'Remove-GitHubAssignee',
+        'Remove-GitHubComment',
+        'Remove-GitHubDeploymentEnvironment'
+        'Remove-GitHubGist',
+        'Remove-GitHubGistComment',
+        'Remove-GitHubGistFile',
+        'Remove-GitHubGistStar',
+        'Remove-GitHubIssueComment',
+        'Remove-GitHubIssueLabel',
+        'Remove-GitHubLabel',
+        'Remove-GitHubMilestone',
+        'Remove-GitHubProject',
+        'Remove-GitHubProjectCard',
+        'Remove-GitHubProjectColumn',
+        'Remove-GitHubReaction',
+        'Remove-GitHubRelease',
+        'Remove-GitHubReleaseAsset',
+        'Remove-GitHubRepository',
+        'Remove-GitHubRepositoryBranch'
+        'Remove-GitHubRepositoryBranchPatternProtectionRule',
+        'Remove-GitHubRepositoryBranchProtectionRule',
+        'Remove-GitHubRepositoryTeamPermission',
+        'Remove-GitHubTeam',
+        'Rename-GitHubGistFile',
+        'Rename-GitHubRepository',
+        'Rename-GitHubTeam',
+        'Reset-GitHubConfiguration',
+        'Restore-GitHubConfiguration',
+        'Set-GitHubAuthentication',
+        'Set-GitHubConfiguration',
+        'Set-GitHubContent',
+        'Set-GitHubGist',
+        'Set-GitHubGistComment',
+        'Set-GitHubGistFile',
+        'Set-GitHubGistStar',
+        'Set-GitHubIssue',
+        'Set-GitHubIssueComment',
+        'Set-GitHubIssueLabel',
+        'Set-GitHubLabel',
+        'Set-GitHubMilestone',
+        'Set-GitHubProfile',
+        'Set-GitHubProject',
+        'Set-GitHubProjectCard',
+        'Set-GitHubProjectColumn',
+        'Set-GitHubReaction',
+        'Set-GitHubRelease',
+        'Set-GitHubReleaseAsset',
+        'Set-GitHubRepository',
+        'Set-GitHubRepositoryActionsPermission',
+        'Set-GitHubRepositoryTeamPermission',
+        'Set-GitHubRepositoryTopic',
+        'Set-GitHubTeam',
+        'Split-GitHubUri',
+        'Start-GitHubCodespace',
+        'Stop-GitHubCodespace',
+        'Test-GitHubAssignee',
+        'Test-GitHubAuthenticationConfigured',
+        'Test-GitHubGistStar',
+        'Test-GitHubOrganizationMember',
+        'Test-GitHubRepositoryVulnerabilityAlert',
+        'Unlock-GitHubIssue'
+    )
+
+    AliasesToExport = @(
+        'Add-GitHubGistFile',
+        'Delete-GitHubAsset',
+        'Delete-GitHubBranch',
+        'Delete-GitHubComment',
+        'Delete-GitHubDeploymentEnvironment',
+        'Delete-GitHubGist',
+        'Delete-GitHubGistComment',
+        'Delete-GitHubGistFile',
+        'Delete-GitHubIssueComment',
+        'Delete-GitHubLabel',
+        'Delete-GitHubMilestone',
+        'Delete-GitHubProject',
+        'Delete-GitHubProjectCard',
+        'Delete-GitHubProjectColumn'
+        'Delete-GitHubReaction',
+        'Delete-GitHubRelease',
+        'Delete-GitHubReleaseAsset',
+        'Delete-GitHubRepository',
+        'Delete-GitHubRepositoryBranch',
+        'Delete-GitHubRepositoryBranchPatternProtectionRule',
+        'Delete-GitHubRepositoryBranchProtectionRule',
+        'Delete-GitHubRepositoryTeamPermission',
+        'Delete-GitHubTeam',
+        'Fork-GitHubGist',
+        'Get-GitHubAsset',
+        'Get-GitHubBranch',
+        'Get-GitHubComment',
+        'New-GitHubAsset',
+        'New-GitHubAssignee',
+        'New-GitHubBranch',
+        'New-GitHubComment',
+        'Remove-GitHubAsset',
+        'Remove-GitHubBranch'
+        'Remove-GitHubComment',
+        'Set-GitHubAsset',
+        'Set-GitHubComment',
+        'Set-GitHubDeploymentEnvironment',
+        'Star-GitHubGist',
+        'Transfer-GitHubRepositoryOwnership'
+        'Unstar-GitHubGist'
+        'Update-GitHubIssue',
+        'Update-GitHubLabel',
+        'Update-GitHubCurrentUser',
+        'Update-GitHubRepository'
+    )
+
+    # Cmdlets to export from this module
+    # CmdletsToExport = '*'
+
+    # Variables to export from this module
+    # VariablesToExport = '*'
+
+    # Private data to pass to the module specified in RootModule/ModuleToProcess. This may also contain a PSData hashtable with additional module metadata used by PowerShell.
+    PrivateData = @{
+
+        PSData = @{
+
+            # Tags applied to this module. These help with module discovery in online galleries.
+            Tags = @('GitHub', 'API', 'PowerShell')
+
+            # A URL to the license for this module.
+            LicenseUri = 'https://aka.ms/PowerShellForGitHub_License'
+
+            # A URL to the main website for this project.
+            ProjectUri = 'https://aka.ms/PowerShellForGitHub'
+
+            # A URL to an icon representing this module.
+            # IconUri = ''
+
+            # ReleaseNotes of this module
+            ReleaseNotes = 'https://github.com/microsoft/PowerShellForGitHub/blob/master/CHANGELOG.md'
+        }
+    }
+
+    # Default prefix for commands exported from this module. Override the default prefix using Import-Module -Prefix.
+    # DefaultCommandPrefix = 'GH'
+
+    # Modules that must be imported into the global environment prior to importing this module
+    # RequiredModules = @()
+
+    # Assemblies that must be loaded prior to importing this module
+    # RequiredAssemblies = @()
+
+    # Script files (.ps1) that are run in the caller's environment prior to importing this module.
+    # ScriptsToProcess = @()
+
+    # List of all modules packaged with this module
+    # ModuleList = @()
+
+    # List of all files packaged with this module
+    # FileList = @()
+
+    # HelpInfo URI of this module
+    # HelpInfoURI = ''
+}