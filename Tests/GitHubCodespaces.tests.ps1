--- conflicted
+++ resolved
@@ -333,21 +333,12 @@
             It 'Should return the correct properties' {
                 # $codespace.devcontainer_path | Should -Be
                 $codespace.display_name | Should -Be $newGitHubCodespaceParms.DisplayName
-<<<<<<< HEAD
-                $codespace.idle_timeout_minutes | Should -Be $newGitHubCodespaceParams.TimeoutMinutes
-                $codespace.location | Should -Be $newGitHubCodespaceParms.Geo
-                $codespace.machine.name | Should -Be $newGitHubCodespaceParms.Machine
-                $codespace.owner.UserName | Should -Be $script:OwnerName
-                $codespace.repository.name | Should -Be $repo.name
-                $codespace.retention_period_minutes | Should -Be $newGitHubCodespaceParams.IdleRetentionPeriodMinutes
-=======
                 $codespace.idle_timeout_minutes | Should -Be $newGitHubCodespaceParms.TimeoutMinutes
                 $codespace.location | Should -Match 'WestUs' # location should align with our requested Geo
                 $codespace.machine.name | Should -Be $newGitHubCodespaceParms.Machine
                 $codespace.owner.UserName | Should -Be $script:OwnerName
                 $codespace.repository.name | Should -Be $repo.name
                 $codespace.retention_period_minutes | Should -Be $newGitHubCodespaceParms.IdleRetentionPeriodMinutes
->>>>>>> 74d27288
                 $codespace.template | Should -BeNullOrEmpty
             }
 
